/**
 * @file
 * @brief Implementation from mesh.h
 * @author Raffael Casagrande
 * @date   2018-06-22 04:31:12
 * @copyright MIT License
 */

#include "mesh.h"
#include <iostream>

namespace lf::mesh::hybrid2dp {

CONTROLDECLARECOMMENT(Mesh, output_ctrl_, "hybrid2dp_mesh_output_ctrl",
                      "Diagnostics control for hybrid2dp::Mesh");

base::ForwardRange<const Entity> Mesh::Entities(char codim) const {
  LF_ASSERT_MSG(codim >= 0, "codim negative.");
  LF_ASSERT_MSG(codim <= dim_world_, "codim > dimWorld.");

  auto l = [&](auto i) -> const mesh::Entity & { return **i; };
  switch (codim) {
    case 0: {
      return {base::make_DereferenceLambdaRandomAccessIterator(
                  entity_pointers_[0].begin(), l),
              base::make_DereferenceLambdaRandomAccessIterator(
                  entity_pointers_[0].end(), l)};
    }
    case 1:
      return {segments_.begin(), segments_.end()};
    case 2:
      return {points_.begin(), points_.end()};
    default: {
      LF_VERIFY_MSG(false, "Something is horribyl wrong, codim = " +
                               std::to_string(codim) + " is out of bounds.");
      return {
          base::ForwardIterator<const Entity>(static_cast<Entity *>(nullptr)),
          base::ForwardIterator<const Entity>(static_cast<Entity *>(nullptr))};
    }
  }
}

Mesh::size_type Mesh::Size(char codim) const {
  switch (codim) {
    case 0:
      return trias_.size() + quads_.size();
    case 1:
      return segments_.size();
    case 2:
      return points_.size();
    default:
      LF_VERIFY_MSG(false, "codim out of bounds.");
  }
}

Mesh::size_type Mesh::Index(const Entity &e) const {
  switch (e.Codim()) {
    case 0: {
      if (e.RefEl() == lf::base::RefEl::kTria()) {
        return dynamic_cast<const Triangle &>(e).index();
      }
      if (e.RefEl() == lf::base::RefEl::kQuad()) {
        return dynamic_cast<const Quadrilateral &>(e).index();
      }
      LF_VERIFY_MSG(false, "Illegal cell type");
    }
    case 1:
      return dynamic_cast<const Segment &>(e).index();
    case 2:
      return dynamic_cast<const Point &>(e).index();
    default:
      LF_VERIFY_MSG(false,
                    "Something is horribyl wrong, this entity has codim = " +
                        std::to_string(e.Codim()));
  }
}

<<<<<<< HEAD
  const Entity *Mesh::EntityByIndex(dim_t codim,glb_idx_t index) const {
    LF_ASSERT_MSG(codim <= 2,"Illegal codimension " << codim);
    LF_ASSERT_MSG(index < Size(codim),
		  "Index " << index << " > " << Size(codim));
    return entity_pointers_[codim][index];
  }
  
=======
const Entity *Mesh::EntityByIndex(dim_t codim, glb_idx_t index) const {
  LF_ASSERT_MSG(codim <= 2, "Illegal codimension " << codim);
  LF_ASSERT_MSG(index < Size(codim), "Index " << index << " > " << Size(codim));
  return entity_pointers_[codim][index];
}

>>>>>>> 04edd789
bool Mesh::Contains(const Entity &e) const {
  switch (e.Codim()) {
    case 0:
      return (&e >= &trias_.front() && &e <= &trias_.back()) ||
             (&e >= &quads_.front() && &e <= &quads_.back());
    case 1:
      return &e >= &segments_.front() && &e <= &segments_.back();
    case 2:
      return &e >= &points_.front() && &e <= &points_.back();
    default:
      return false;
  }
}

namespace /*anonymous */ {
/** @brief Auxliary class for mesh_from_node_incidence */
class EndpointIndexPair {
 public:
  using size_type = Mesh::size_type;
<<<<<<< HEAD
  // Constructor 
  EndpointIndexPair(size_type p0, size_type p1):p0_(p0),p1_(p1) {
    LF_ASSERT_MSG(p0 != p1, "No loops allowed");
    if (p1 > p0) { cmp_p0_ = p0; cmp_p1_ = p1; }
    else { cmp_p0_ = p1; cmp_p1_ = p0; }
=======
  // Constructor
  EndpointIndexPair(size_type p0, size_type p1) : p0_(p0), p1_(p1) {
    LF_ASSERT_MSG(p0 != p1, "No loops allowed");
    if (p1 > p0) {
      cmp_p0_ = p0;
      cmp_p1_ = p1;
    } else {
      cmp_p0_ = p1;
      cmp_p1_ = p0;
    }
>>>>>>> 04edd789
  }
  // Access operators
  size_type first_node() const { return p0_; }
  size_type second_node() const { return p1_; }
  // The only comparison operator expected from a Map key
  // Edges are considered equal even if they have the opposite orientation
<<<<<<< HEAD
  friend bool operator < (const EndpointIndexPair &e1,
			  const EndpointIndexPair &e2) {
    return ((e1.cmp_p0_ == e2.cmp_p0_) ?
	    (e1.cmp_p1_ < e2.cmp_p1_) : (e1.cmp_p0_ < e2.cmp_p0_));
=======
  friend bool operator<(const EndpointIndexPair &e1,
                        const EndpointIndexPair &e2) {
    return ((e1.cmp_p0_ == e2.cmp_p0_) ? (e1.cmp_p1_ < e2.cmp_p1_)
                                       : (e1.cmp_p0_ < e2.cmp_p0_));
>>>>>>> 04edd789
  }

 private:
  size_type p0_, p1_;  // indices of endpoints
<<<<<<< HEAD
  size_type cmp_p0_,cmp_p1_;
};
}  // namespace

  // **********************************************************************
  // Construction of a 2D hybrid mesh
  //
  // Data types for arguments
  // GeometryPtr = std::unique_ptr<geometry::Geometry>;
  // NodeCoordList = std::vector<GeometryPtr>;
  // EdgeList = std::vector<std::pair<std::array<size_type, 2>, GeometryPtr>>;
  // CellList = std::vector<std::pair<std::array<size_type, 4>, GeometryPtr>>;
  // **********************************************************************
Mesh::Mesh(dim_t dim_world, NodeCoordList &nodes, EdgeList edges,CellList cells) 
=======
  size_type cmp_p0_, cmp_p1_;
};
}  // namespace

// **********************************************************************
// Construction of a 2D hybrid mesh
//
// Data types for arguments
// GeometryPtr = std::unique_ptr<geometry::Geometry>;
// NodeCoordList = std::vector<GeometryPtr>;
// EdgeList = std::vector<std::pair<std::array<size_type, 2>, GeometryPtr>>;
// CellList = std::vector<std::pair<std::array<size_type, 4>, GeometryPtr>>;
// **********************************************************************
Mesh::Mesh(dim_t dim_world, NodeCoordList nodes, EdgeList edges, CellList cells)
>>>>>>> 04edd789
    : dim_world_(dim_world) {
  // Auxiliary data type for gathering information about cells adjacent to an
  // edge
  struct AdjCellInfo {
    AdjCellInfo(size_type _cell_idx, size_type _edge_idx)
        : cell_idx(_cell_idx), edge_idx(_edge_idx) {}
    size_type cell_idx;  // index of adjacent cell
    size_type edge_idx;  // local index of edge in adjacent cell
  };
  // Information about cells adjacent to an edge
  using AdjCellsList = std::vector<AdjCellInfo>;
  // Information about edge in auxiliary array
  struct EdgeData {
    EdgeData(GeometryPtr geo_uptr, AdjCellsList _adj_cells_list)
        : geo_uptr(std::move(geo_uptr)),
          adj_cells_list(std::move(_adj_cells_list)),
          edge_global_index(-1) {}
    EdgeData(GeometryPtr geo_uptr, AdjCellsList _adj_cells_list,
             glb_idx_t global_index)
        : geo_uptr(std::move(geo_uptr)),
          adj_cells_list(std::move(_adj_cells_list)),
          edge_global_index(global_index) {}
    EdgeData(const EdgeData &) = delete;
    EdgeData(EdgeData &&) = default;
    EdgeData &operator=(const EdgeData &) = delete;
    EdgeData &operator=(EdgeData &&) = default;
    ~EdgeData() = default;
    // temporary storage for unique pointer to edge geometry, if provided
    GeometryPtr geo_uptr;
    // Information about neighbors
    AdjCellsList adj_cells_list;
    // Index of the edge
    glb_idx_t edge_global_index;
  };

  // Type of associative auxiliary array for edge information
  using EdgeMap = std::map<EndpointIndexPair, EdgeData>;

  // For extracting point coordinates
  const Eigen::MatrixXd zero_point = base::RefEl::kPoint().NodeCoords();

  // ASSUMPTION: The length of the nodes vector gives the number of nodes

  const size_type no_of_nodes(nodes.size());
  if (output_ctrl_ > 0) {
    std::cout << "Constructing mesh: " << no_of_nodes << " nodes" << std::endl;
  }

  // ======================================================================
  // STEP I: Initialize array of edges using pointers to
  //          entries of the array of nodes

  // Register supplied edges in auxiliary map data structure
  if (output_ctrl_ > 0) {
    std::cout << "Initializing edge map" << std::endl;
  }
  EdgeMap edge_map;
  glb_idx_t edge_index = 0;  // position in the array gives index of edge
  for (auto &e : edges) {
    // Node indices of endpoints: the KEY
    std::array<size_type, 2> end_nodes(e.first);
    EndpointIndexPair e_endpoint_idx(end_nodes[0], end_nodes[1]);
<<<<<<< HEAD
    LF_ASSERT_MSG((end_nodes[0] < no_of_nodes) && (end_nodes[1] < no_of_nodes),
		  "Illegal edge node numbers " << end_nodes[0] << ", "
		  << end_nodes[1]);
=======
    LF_ASSERT_MSG(
        (end_nodes[0] < no_of_nodes) && (end_nodes[1] < no_of_nodes),
        "Illegal edge node numbers " << end_nodes[0] << ", " << end_nodes[1]);
>>>>>>> 04edd789
    if (output_ctrl_ > 0) {
      std::cout << "Register edge: " << end_nodes[0] << " <-> " << end_nodes[1]
                << std::endl;
    }
    // Store provided geometry information; information on adjacent cells
    // not yet available.
    LF_ASSERT_MSG(e.second != nullptr,
<<<<<<< HEAD
		  "Edge " << edge_index << ": missing geometry!");
=======
                  "Edge " << edge_index << ": missing geometry!");
>>>>>>> 04edd789
    AdjCellsList empty_cells_list{};
    EdgeData edge_data(std::move(e.second), empty_cells_list, edge_index);
    EdgeMap::value_type edge_info =
        std::make_pair(e_endpoint_idx, std::move(edge_data));
    std::pair<EdgeMap::iterator, bool> insert_status =
        edge_map.insert(std::move(edge_info));
    LF_ASSERT_MSG(insert_status.second,
                  "Duplicate edge " << end_nodes[0] << " <-> " << end_nodes[1]);

<<<<<<< HEAD
    // If one of the endpoints of a edge does not have a geometry, supply it with
    // one inherited from the edge.
    for (int j=0; j < 2; ++j) {
      if (nodes[end_nodes[j]] == nullptr) {
	// if no geometry for node exists request geomtry for an endpoint of the edge
	// Note: endpoints are entities of relative co-dimension 1
	nodes[end_nodes[j]] = std::move(e.second->SubGeometry(1,j));
      }
    }
    
=======
    // If one of the endpoints of a edge does not have a geometry, supply it
    // with one inherited from the edge.
    for (int j = 0; j < 2; ++j) {
      if (nodes[end_nodes[j]] == nullptr) {
        // if no geometry for node exists request geomtry for an endpoint of the
        // edge Note: endpoints are entities of relative co-dimension 1
        nodes[end_nodes[j]] = std::move(e.second->SubGeometry(1, j));
      }
    }

>>>>>>> 04edd789
    edge_index++;
  }  // end loop over predefined edges
  // ======================================================================

  // ======================================================================
  // Step II: Building edge map from cell information
  //
  // At this point all predefined edges have been stored in the auxiliary
  // associative array, though without information about adjacent cells.
  // The variable edge_index contains the number of edges with externally
  // supplied geometry. The indexing of all extra edges created below must start
  // from this offset.

  if (output_ctrl_ > 10) {
    std::cout << "Edge map after edge registration" << std::endl;
    for (auto &edge_info : edge_map) {
      const EndpointIndexPair &eip(edge_info.first);
      const EdgeData &edat(edge_info.second);
      std::cout << "Edge " << eip.first_node() << " <-> " << eip.second_node()
                << ": ";
      const AdjCellsList &acl(edat.adj_cells_list);
      const GeometryPtr &gptr(edat.geo_uptr);
      for (auto &i : acl) {
        std::cout << "[" << i.cell_idx << "," << i.edge_idx << "] ";
      }
      std::cout << std::endl;
    }
  }

  // Run through cells in order to
  // (i) build edges missing in the list of predefined edges
  // (ii) determine cells adjacent to edges
  size_type cell_index = 0;
  size_type no_of_trilaterals = 0;
  size_type no_of_quadrilaterals = 0;
  // Diagnostics
  if (output_ctrl_ > 0) {
    std::cout << "Scanning list of cells" << std::endl;
  }
  for (const auto &c : cells) {
    // node indices of corners of cell c
    const std::array<size_type, 4> &cell_node_list(c.first);
    // Geometry of current cell
    const GeometryPtr &cell_geometry(c.second);
    // Can be either a trilateral or a quadrilateral
    // !!!!!!!!!!!!!!!!!!!!!!!!!!!!!!!!!!!!!!!!!!!!!!!!!!!!!!!!!!!!!!!!!!!!!!
    // A triangle is marked by an invalid node number
    // in the last position
    size_type no_of_vertices;
    if (cell_node_list[3] == idx_nil) {
      no_of_vertices = 3;  // triangle
      no_of_trilaterals++;
    } else {
      no_of_vertices = 4;  // quadrilateral
      no_of_quadrilaterals++;
    }
    // Fix the type of the cell
    base::RefEl ref_el =
        (no_of_vertices == 3) ? base::RefEl::kTria() : base::RefEl::kQuad();
    // !!!!!!!!!!!!!!!!!!!!!!!!!!!!!!!!!!!!!!!!!!!!!!!!!!!!!!!!!!!!!!!!!!!!!!

    if (output_ctrl_ > 10) {
      std::cout << "Cell " << cell_index;
      if (no_of_vertices == 3) {
        std::cout << ", tria " << no_of_trilaterals << ": ";
      } else {
        std::cout << ", quad " << no_of_quadrilaterals << ": ";
      }
    }

    // Verify validity of vertex indices
    for (int l = 0; l < no_of_vertices; l++) {
      LF_VERIFY_MSG(cell_node_list[l] < no_of_nodes,
                    "Node " << l << " of cell " << cell_index
                            << ": invalid index " << cell_node_list[l]);
    }

    // If the cell has a geometry, it can be used to generate the
<<<<<<< HEAD
    // geometry for its vertices through the SubGeometry() method of Geometry objects
    if (cell_geometry != nullptr) {
      for (int j=0; j < no_of_vertices; ++j) {
	if (nodes[cell_node_list[j]] == nullptr) {
	  // if no geometry for node exists request geomtry for an vertex from the cell
	  // Note: vertices are entities of relative co-dimension 2
	  nodes[cell_node_list[j]] = std::move(cell_geometry->SubGeometry(2,j));
	}}} 
    
=======
    // geometry for its vertices through the SubGeometry() method of Geometry
    // objects
    if (cell_geometry != nullptr) {
      for (int j = 0; j < no_of_vertices; ++j) {
        if (nodes[cell_node_list[j]] == nullptr) {
          // if no geometry for node exists request geomtry for an vertex from
          // the cell Note: vertices are entities of relative co-dimension 2
          nodes[cell_node_list[j]] =
              std::move(cell_geometry->SubGeometry(2, j));
        }
      }
    }

>>>>>>> 04edd789
    //  A variant:
    //    There may be cells without a specified geometry.
    //    In case an edge is not equipped with a geometry and not
    //    adjacent to a cell with a specific geometry, assume a straight
    //    edge connecting the two endpoints.
    //

    // Visit all edges of the current cell
    for (unsigned int j = 0; j < ref_el.NumSubEntities(1); j++) {
      // Fetch local indices of endpoints of edge j
      const size_type p0_local_index =
          ref_el.SubSubEntity2SubEntity(1, j, 1, 0);
      const size_type p1_local_index =
          ref_el.SubSubEntity2SubEntity(1, j, 1, 1);
      // Fetch global indices of the endnodes of edge j
      EndpointIndexPair c_edge_vertex_indices(cell_node_list[p0_local_index],
                                              cell_node_list[p1_local_index]);

      if (output_ctrl_ > 10) {
        std::cout << "e(" << j << ") = local " << p0_local_index << " <-> "
                  << p1_local_index << ", global "
                  << c_edge_vertex_indices.first_node() << " <-> "
                  << c_edge_vertex_indices.second_node() << " # ";
      }
      // Store number of cell and the local index j of the edge
      AdjCellInfo edge_cell_info(cell_index, j);
      // Check whether edge exists already
      EdgeMap::iterator edge_ptr = edge_map.find(c_edge_vertex_indices);
      if (edge_ptr == edge_map.end()) {
        // Inherit geometry of edge from adjacent cell
        GeometryPtr edge_geo_ptr;
        if (cell_geometry) {
          edge_geo_ptr = std::move(cell_geometry->SubGeometry(1, j));
        }
        // Beginning of list of adjacent elements
        AdjCellsList single_cell_list{edge_cell_info};
        EdgeData edge_data(std::move(edge_geo_ptr), single_cell_list);
        std::pair<EdgeMap::iterator, bool> insert_status = edge_map.insert(
            std::make_pair(c_edge_vertex_indices, std::move(edge_data)));
        LF_ASSERT_MSG(insert_status.second, "Duplicate not found earlier!");
        edge_ptr = insert_status.first;  // pointer to newly inserted edge
      } else {
<<<<<<< HEAD
	// Here *edge_ptr is a valid std::pair<EndpointIndexPair,EdgeData>
	
=======
        // Here *edge_ptr is a valid std::pair<EndpointIndexPair,EdgeData>

>>>>>>> 04edd789
        // Store information about neighboring cell
        AdjCellsList &edge_adj_cellslist((edge_ptr->second).adj_cells_list);
        edge_adj_cellslist.push_back(edge_cell_info);
        // Check, if the edge possesses geometry information
<<<<<<< HEAD
	GeometryPtr &edge_supplied_geo_uptr((*edge_ptr).second.geo_uptr);
	if (edge_supplied_geo_uptr == nullptr) {
	  // Edge does not know its geometry yet. Try to obtain it from the
	  // cell
	  if (cell_geometry) {
	    edge_supplied_geo_uptr = std::move(cell_geometry->SubGeometry(1, j));
	  }
	}
=======
        GeometryPtr &edge_supplied_geo_uptr((*edge_ptr).second.geo_uptr);
        if (edge_supplied_geo_uptr == nullptr) {
          // Edge does not know its geometry yet. Try to obtain it from the
          // cell
          if (cell_geometry) {
            edge_supplied_geo_uptr =
                std::move(cell_geometry->SubGeometry(1, j));
          }
        }
>>>>>>> 04edd789
      }
      // At this point edge_ptr points to the map entry for the current edge
    }  // end of loop over edges
    cell_index++;

    // Diagnostics
    if (output_ctrl_ > 10) {
      std::cout << std::endl;
    }
  }  // end loop over cells

  // DIAGNOSTICS
  {
    if (output_ctrl_ > 0) {
      std::cout << "=============================================" << std::endl;
    }
    if (output_ctrl_ > 10) {
      std::cout << "Edge map after cell scan" << std::endl;
      size_type edge_cnt = 0;
      for (auto &edge_info : edge_map) {
        const EndpointIndexPair &eip(edge_info.first);
        const EdgeData &edat(edge_info.second);
        std::cout << "Edge " << edge_cnt << ": " << eip.first_node() << " <-> "
                  << eip.second_node();
        if (edat.edge_global_index == -1) {
          std::cout << " no index : ";
        } else {
          std::cout << ": index = " << edat.edge_global_index << ": ";
        }
        const AdjCellsList &acl(edat.adj_cells_list);
        const GeometryPtr &gptr(edat.geo_uptr);
        for (auto &i : acl) {
          std::cout << "[" << i.cell_idx << "," << i.edge_idx << "] ";
        }
        std::cout << " geo = " << std::endl;
        if (gptr) {
          Eigen::MatrixXd edp_c(
              gptr->Global(base::RefEl::kSegment().NodeCoords()));
          std::cout << edp_c << std::endl;
        } else {
          std::cout << "NO GEOMETRY" << std::endl;
        }
        edge_cnt++;
      }
      std::cout << "=============================================" << std::endl;
    }  // end if(output_ctrl > 10)
  }

  // ======================================================================
  // NEXT STEP : Set up and fill array of nodes: points_
  // In the beginning initialize vector of vertices and do not touch it anymore
  // Initialize vector for Node entities of size `no_of_nodes`
  points_.reserve(no_of_nodes);

  size_type node_index = 0;
  for (hybrid2dp::Mesh::GeometryPtr &pt_geo_ptr : nodes) {
    // OLD VERSION. In the new version the geomtry of a point is passed in
    // 'nodes' const Eigen::VectorXd &node_coordinates(v); GeometryPtr point_geo
    // = std::make_unique<geometry::Point>(node_coordinates);
    LF_VERIFY_MSG(pt_geo_ptr != nullptr,
                  "Missing geometry for node " << node_index);
    if (output_ctrl_ > 10) {
      std::cout
          << "-> Adding node " << node_index << " at "
          << (pt_geo_ptr->Global(Eigen::Matrix<double, 0, 1>())).transpose()
          << std::endl;
    }
    points_.emplace_back(node_index, std::move(pt_geo_ptr));
    node_index++;
  }

<<<<<<< HEAD
  // ======================================================================
  // NEXT STEP : Set up and fill array of nodes: points_
  // In the beginning initialize vector of vertices and do not touch it anymore
  // Initialize vector for Node entities of size `no_of_nodes`
  points_.reserve(no_of_nodes);

  size_type node_index = 0;
  for (hybrid2dp::Mesh::GeometryPtr &pt_geo_ptr : nodes) {
    // OLD VERSION. In the new version the geomtry of a point is passed in 'nodes'
    // const Eigen::VectorXd &node_coordinates(v);
    // GeometryPtr point_geo = std::make_unique<geometry::Point>(node_coordinates);
    if (output_ctrl_ > 10) {
      std::cout << "-> Adding node " << node_index << " at "
                << (pt_geo_ptr->Global(Eigen::Matrix<double,0,1>())).transpose() << std::endl;
    }
    points_.emplace_back(node_index, std::move(pt_geo_ptr));
    node_index++;
  }

=======
>>>>>>> 04edd789
  // Run through the entire associative container for edges
  // and build edge Entities
  // This is the length to be reserved for the edge vector
  size_type no_of_edges = edge_map.size();

  // Initialized vector of Edge entities here
  segments_.reserve(no_of_edges);

  // Note: the variable edge_index contains the number externally supplied
  // edges, whose index must agree with their position in the
  // 'edges' array.

  // Note: iteration variable cannot be declared const, because
  // moving the geometry pointer changes it!
  for (EdgeMap::value_type &edge : edge_map) {
    // Indices of the two endpoints of the current edge
    // Use this to obtain pointers/references to nodes
    // from the vector of nodes
    const size_type p0(edge.first.first_node());   // index of first endpoint
    const Point *p0_ptr = &points_[p0];            // pointer to first endpoint
    const size_type p1(edge.first.second_node());  // index of second endpoint
    const Point *p1_ptr = &points_[p1];            // pointer to second endpoint

    // obtain geometry of the edge
    GeometryPtr edge_geo_ptr(std::move(edge.second.geo_uptr));
    if (!edge_geo_ptr) {
      // If the edge does not have a geometry build a straight edge
      Eigen::Matrix<double, 2, 2> straight_edge_coords;
      straight_edge_coords.block<2, 1>(0, 0) =
          p0_ptr->Geometry()->Global(zero_point);
      straight_edge_coords.block<2, 1>(0, 1) =
          p1_ptr->Geometry()->Global(zero_point);
      edge_geo_ptr =
          std::make_unique<geometry::SegmentO1>(straight_edge_coords);
    }
    // Determine index of current edge. Two cases have to be distinguished:
    // (i) the edge geometry was specified in the `edges` argument. In this case
    // the edge index must agree with its possition in that array. This position
    /// is stored in the 'edge_global_index' field of the EdgeData structure.
    // (ii) the edge has to be created internally. In this case assign an index
    // larger than the index of any supplied edge.
    if (edge.second.edge_global_index == idx_nil) {
      // Internally created edge needs new index.
      edge.second.edge_global_index = edge_index;
      // Increment 'edge_index', which will give the index of the next
      // internally created edge
      edge_index++;
    }

    // Diagnostics
    if (output_ctrl_ > 10) {
      std::cout << "Registering edge " << edge.second.edge_global_index << ": "
                << p0 << " <-> " << p1 << std::endl;
    }
    // Building edge by adding another element to the edge vector.
    segments_.emplace_back(edge.second.edge_global_index,
                           std::move(edge_geo_ptr), p0_ptr, p1_ptr);
  }  // end loop over all edges
  LF_ASSERT_MSG(edge_index == no_of_edges, "Edge index mismatch");

  // ======================================================================
  // NEXT STEP: Create cells

  const size_type no_of_cells = cells.size();

  // Create an auxiliary data structure to store the edges for the cells
  // For every cell and its edges the global edge index is extracted
  // from the auxiliary associative array.
  std::vector<std::array<size_type, 4>> edge_indices(no_of_cells);

  size_type edge_array_position = 0;  // actual position in edge array
  for (const EdgeMap::value_type &edge : edge_map) {
    // Obtain array of indices of adjacent cells
    AdjCellsList adjacent_cells(edge.second.adj_cells_list);
    for (const auto &adj_cell : adjacent_cells) {
      const size_type adj_cell_index = adj_cell.cell_idx;
      // Local index of edge in adjacent cell
      const size_type edge_local_index = adj_cell.edge_idx;
      LF_ASSERT_MSG(adj_cell_index < no_of_cells, "adj_cell_idx out of bounds");
      LF_ASSERT_MSG(edge_local_index < cells[adj_cell_index].first.size(),
                    "local edge index out of bounds");
      // Set edge index in auxiliary cell matrix
      edge_indices[adj_cell_index][edge_local_index] = edge_array_position;
    }
    edge_array_position++;
  }

  // Diagnostics
  if (output_ctrl_ > 10) {
    std::cout << "########################################" << std::endl;
    std::cout << "Edge array indices for cells " << std::endl;
  }

  // Now complete information is available for the construction
  // of cells = entities of co-dimension 0
  //     Initialize two vectors, one for trilaterals of size `no_of_trilaterals`
  //   and a second for quadrilaterals of size `no_of_quadrilaterals`
  trias_.reserve(no_of_trilaterals);
  quads_.reserve(no_of_quadrilaterals);
  // Loop over all cells
  cell_index = 0;
  for (auto &c : cells) {
    // Node indices for the current cell
    const std::array<size_type, 4> &c_node_indices(c.first);
    const std::array<size_type, 4> &c_edge_indices(edge_indices[cell_index]);
    // !!!!!!!!!!!!!!!!!!!!!!!!!!!!!!!!!!!!!!!!!!!!!!!!!!!!!!!!!!!!!!!!!!!!!!
    // A triangle is marked by an invalid node number
    // in the last position (also see above)
    size_type no_of_vertices;
    if (c_node_indices[3] == size_type(-1)) {
      no_of_vertices = 3;  // triangle
    } else {
      no_of_vertices = 4;  // quadrilateral
    }

    // Verify validity of node/ede indices
    for (int l = 0; l < no_of_vertices; l++) {
      LF_VERIFY_MSG(c_node_indices[l] < no_of_nodes,
                    "Node " << l << " of cell " << cell_index
                            << ": invalid index " << c_node_indices[l]);
      LF_VERIFY_MSG(c_edge_indices[l] < no_of_edges,
                    "Edge " << l << " of cell " << cell_index
                            << ": invalid index " << c_edge_indices[l]);
    }

    // !!!!!!!!!!!!!!!!!!!!!!!!!!!!!!!!!!!!!!!!!!!!!!!!!!!!!!!!!!!!!!!!!!!!!!
    GeometryPtr c_geo_ptr(std::move(c.second));
    if (no_of_vertices == 3) {
      // Case of a trilateral

      // Diagnostics
      if (output_ctrl_ > 10) {
        std::cout << "Triangular cell " << cell_index << ": nodes "
                  << c_node_indices[0] << ", " << c_node_indices[1] << ", "
                  << c_node_indices[2] << ", edges " << c_edge_indices[0]
                  << ", " << c_edge_indices[1] << ", " << c_edge_indices[2]
                  << std::endl;
      }
      /*
        Add a trilateral entity to the vector of trilaterals
        Use information in c_node_indices, c_edge_indices to
        obtain pointers to nodes and edges.
        index = cell_index
      */
      const Point *corner0 = &points_[c_node_indices[0]];
      const Point *corner1 = &points_[c_node_indices[1]];
      const Point *corner2 = &points_[c_node_indices[2]];
      const Segment *edge0 = &segments_[c_edge_indices[0]];
      const Segment *edge1 = &segments_[c_edge_indices[1]];
      const Segment *edge2 = &segments_[c_edge_indices[2]];
      if (!c_geo_ptr) {
        // Cell is lacking a geometry and its shape has to
        // be determined from the shape of the edges or
        // location of the vertices
        // At this point only the latter policy is implemented
        // and we build an affine triangle.
        // First assemble corner coordinates into matrix
        Eigen::Matrix<double, 2, 3> triag_corner_coords;
        triag_corner_coords.block<2, 1>(0, 0) =
            corner0->Geometry()->Global(zero_point);
        triag_corner_coords.block<2, 1>(0, 1) =
            corner1->Geometry()->Global(zero_point);
        triag_corner_coords.block<2, 1>(0, 2) =
            corner2->Geometry()->Global(zero_point);

        // Diagnostics
        if (output_ctrl_ > 10) {
          std::cout << "Creating triangle with geometry " << std::endl
                    << triag_corner_coords << std::endl;
        }

        // Then create geometry of an affine triangle
        c_geo_ptr = std::make_unique<geometry::TriaO1>(triag_corner_coords);
        // For later:
        // If blended geometries are available, a cell could also
        // inherit its geometry from the edges
      }
      trias_.emplace_back(cell_index, std::move(c_geo_ptr), corner0, corner1,
                          corner2, edge0, edge1, edge2);
    } else {
      // Case of a quadrilateral

      // Diagnostics
      if (output_ctrl_ > 10) {
        std::cout << "Quadrilateral cell " << cell_index << ": nodes "
                  << c_node_indices[0] << ", " << c_node_indices[1] << ", "
                  << c_node_indices[2] << ", " << c_node_indices[3]
                  << ", edges " << c_edge_indices[0] << ", "
                  << c_edge_indices[1] << ", " << c_edge_indices[2] << ", "
                  << c_edge_indices[3] << std::endl;
      }
      /*
        Add a quadrilateral entity to the vector of quadrilaterals
        Use information in c_node_indices, c_edge_indices to
        obtain pointers to nodes and edges.
        index = cell_index
      */
      const Point *corner0 = &points_[c_node_indices[0]];
      const Point *corner1 = &points_[c_node_indices[1]];
      const Point *corner2 = &points_[c_node_indices[2]];
      const Point *corner3 = &points_[c_node_indices[3]];
      const Segment *edge0 = &segments_[c_edge_indices[0]];
      const Segment *edge1 = &segments_[c_edge_indices[1]];
      const Segment *edge2 = &segments_[c_edge_indices[2]];
      const Segment *edge3 = &segments_[c_edge_indices[3]];
      if (!c_geo_ptr) {
        // Cell is lacking a geometry and its shape has to
        // be determined from the shape of the edges or
        // location of the vertices
        // At this point we can only build a quadrilateral
        // with straight edges ("bilinear quadrilateral")
        // First assemble corner coordinates into matrix

        Eigen::Matrix<double, 2, 4> quad_corner_coords;
        quad_corner_coords.block<2, 1>(0, 0) =
            corner0->Geometry()->Global(zero_point);
        quad_corner_coords.block<2, 1>(0, 1) =
            corner1->Geometry()->Global(zero_point);
        quad_corner_coords.block<2, 1>(0, 2) =
            corner2->Geometry()->Global(zero_point);
        quad_corner_coords.block<2, 1>(0, 3) =
            corner3->Geometry()->Global(zero_point);
        // Then create geometry of an affine triangle

        // Diagnostics
        if (output_ctrl_ > 0) {
          std::cout << "Creating quadrilateral with geometry " << std::endl
                    << quad_corner_coords << std::endl;
        }

        c_geo_ptr = std::make_unique<geometry::QuadO1>(quad_corner_coords);
      }
      quads_.emplace_back(cell_index, std::move(c_geo_ptr), corner0, corner1,
                          corner2, corner3, edge0, edge1, edge2, edge3);
    }
    cell_index++;
  }
  // ======================================================================
  // Initialization of auxiliary entity pointer arrays

  // Order the cells according to their indices!
  // First  fill the array with NIL pointers
<<<<<<< HEAD
  entity_pointers_[0] = std::move(std::vector<const mesh::Entity*>
				   (trias_.size() + quads_.size(),nullptr));
=======
  entity_pointers_[0] = std::move(std::vector<const mesh::Entity *>(
      trias_.size() + quads_.size(), nullptr));
>>>>>>> 04edd789
  size_type cell_ptr_cnt = 0;

  // First retrieve pointers to triangular cells
  for (int j = 0; j < trias_.size(); j++, cell_ptr_cnt++) {
    // Fetch index of a triangle  by a non-virtual call to Index()
    const glb_idx_t cell_index = lf::mesh::hybrid2dp::Mesh::Index(trias_[j]);
    LF_ASSERT_MSG(cell_index < entity_pointers_[0].size(),
<<<<<<< HEAD
		  "Cell index out of range");
    // This index must be unique !
    LF_ASSERT_MSG(entity_pointers_[0][cell_index] == nullptr,
		  "Cell index " << cell_index << " occurs twice!");
    entity_pointers_[0][cell_index] = &(trias_[j]);
  } // end loop over triangles
=======
                  "Cell index out of range");
    // This index must be unique !
    LF_ASSERT_MSG(entity_pointers_[0][cell_index] == nullptr,
                  "Cell index " << cell_index << " occurs twice!");
    entity_pointers_[0][cell_index] = &(trias_[j]);
  }  // end loop over triangles
>>>>>>> 04edd789

  // Second deal with the quadrilateral cells
  for (int j = 0; j < quads_.size(); j++, cell_ptr_cnt++) {
    // Fetch index of a quadrilateral by a non-virtual call to Index()
    const glb_idx_t cell_index = lf::mesh::hybrid2dp::Mesh::Index(quads_[j]);
    LF_ASSERT_MSG(cell_index < entity_pointers_[0].size(),
<<<<<<< HEAD
		  "Cell index out of range");
    // This index must be unique !
    LF_ASSERT_MSG(entity_pointers_[0][cell_index] == nullptr,
		  "Cell index " << cell_index << " occurs twice!");
=======
                  "Cell index out of range");
    // This index must be unique !
    LF_ASSERT_MSG(entity_pointers_[0][cell_index] == nullptr,
                  "Cell index " << cell_index << " occurs twice!");
>>>>>>> 04edd789
    entity_pointers_[0][cell_index] = &(quads_[j]);
  }
  LF_VERIFY_MSG(cell_ptr_cnt == entity_pointers_[0].size(),
                "Size mismatch for cell counters array");

  // Next the edges and nodes

<<<<<<< HEAD
  entity_pointers_[1] = std::move(std::vector<const mesh::Entity*>
				  (segments_.size(),nullptr));
  entity_pointers_[2] = std::move(std::vector<const mesh::Entity*>
				  (points_.size(),nullptr));
  
=======
  entity_pointers_[1] =
      std::move(std::vector<const mesh::Entity *>(segments_.size(), nullptr));
  entity_pointers_[2] =
      std::move(std::vector<const mesh::Entity *>(points_.size(), nullptr));

>>>>>>> 04edd789
  for (dim_t codim = 1; codim <= 2; codim++) {
    // Loop over all entities of codimenson codim
    for (const Entity &e : lf::mesh::hybrid2dp::Mesh::Entities(codim)) {
      const glb_idx_t entity_index = lf::mesh::hybrid2dp::Mesh::Index(e);
      LF_ASSERT_MSG(entity_index < entity_pointers_[codim].size(),
<<<<<<< HEAD
		    "Entity(" << codim << ") index out of range");
      // This index must be unique !
      LF_ASSERT_MSG(entity_pointers_[codim][entity_index] == nullptr,
		    "Entity(" << codim << ") index " << entity_index << " occurs twice!");
      entity_pointers_[codim][entity_index] = (const mesh::Entity *)&e;
    } // loop over entities
  } // loop over codim's
  
} // end of constructor
=======
                    "Entity(" << codim << ") index out of range");
      // This index must be unique !
      LF_ASSERT_MSG(
          entity_pointers_[codim][entity_index] == nullptr,
          "Entity(" << codim << ") index " << entity_index << " occurs twice!");
      entity_pointers_[codim][entity_index] =
          static_cast<const mesh::Entity *>(&e);
    }  // loop over entities
  }    // loop over codim's

}  // end of constructor
>>>>>>> 04edd789

}  // namespace lf::mesh::hybrid2dp<|MERGE_RESOLUTION|>--- conflicted
+++ resolved
@@ -75,22 +75,12 @@
   }
 }
 
-<<<<<<< HEAD
-  const Entity *Mesh::EntityByIndex(dim_t codim,glb_idx_t index) const {
-    LF_ASSERT_MSG(codim <= 2,"Illegal codimension " << codim);
-    LF_ASSERT_MSG(index < Size(codim),
-		  "Index " << index << " > " << Size(codim));
-    return entity_pointers_[codim][index];
-  }
-  
-=======
 const Entity *Mesh::EntityByIndex(dim_t codim, glb_idx_t index) const {
   LF_ASSERT_MSG(codim <= 2, "Illegal codimension " << codim);
   LF_ASSERT_MSG(index < Size(codim), "Index " << index << " > " << Size(codim));
   return entity_pointers_[codim][index];
 }
 
->>>>>>> 04edd789
 bool Mesh::Contains(const Entity &e) const {
   switch (e.Codim()) {
     case 0:
@@ -110,13 +100,6 @@
 class EndpointIndexPair {
  public:
   using size_type = Mesh::size_type;
-<<<<<<< HEAD
-  // Constructor 
-  EndpointIndexPair(size_type p0, size_type p1):p0_(p0),p1_(p1) {
-    LF_ASSERT_MSG(p0 != p1, "No loops allowed");
-    if (p1 > p0) { cmp_p0_ = p0; cmp_p1_ = p1; }
-    else { cmp_p0_ = p1; cmp_p1_ = p0; }
-=======
   // Constructor
   EndpointIndexPair(size_type p0, size_type p1) : p0_(p0), p1_(p1) {
     LF_ASSERT_MSG(p0 != p1, "No loops allowed");
@@ -127,44 +110,20 @@
       cmp_p0_ = p1;
       cmp_p1_ = p0;
     }
->>>>>>> 04edd789
   }
   // Access operators
   size_type first_node() const { return p0_; }
   size_type second_node() const { return p1_; }
   // The only comparison operator expected from a Map key
   // Edges are considered equal even if they have the opposite orientation
-<<<<<<< HEAD
-  friend bool operator < (const EndpointIndexPair &e1,
-			  const EndpointIndexPair &e2) {
-    return ((e1.cmp_p0_ == e2.cmp_p0_) ?
-	    (e1.cmp_p1_ < e2.cmp_p1_) : (e1.cmp_p0_ < e2.cmp_p0_));
-=======
   friend bool operator<(const EndpointIndexPair &e1,
                         const EndpointIndexPair &e2) {
     return ((e1.cmp_p0_ == e2.cmp_p0_) ? (e1.cmp_p1_ < e2.cmp_p1_)
                                        : (e1.cmp_p0_ < e2.cmp_p0_));
->>>>>>> 04edd789
   }
 
  private:
   size_type p0_, p1_;  // indices of endpoints
-<<<<<<< HEAD
-  size_type cmp_p0_,cmp_p1_;
-};
-}  // namespace
-
-  // **********************************************************************
-  // Construction of a 2D hybrid mesh
-  //
-  // Data types for arguments
-  // GeometryPtr = std::unique_ptr<geometry::Geometry>;
-  // NodeCoordList = std::vector<GeometryPtr>;
-  // EdgeList = std::vector<std::pair<std::array<size_type, 2>, GeometryPtr>>;
-  // CellList = std::vector<std::pair<std::array<size_type, 4>, GeometryPtr>>;
-  // **********************************************************************
-Mesh::Mesh(dim_t dim_world, NodeCoordList &nodes, EdgeList edges,CellList cells) 
-=======
   size_type cmp_p0_, cmp_p1_;
 };
 }  // namespace
@@ -179,7 +138,6 @@
 // CellList = std::vector<std::pair<std::array<size_type, 4>, GeometryPtr>>;
 // **********************************************************************
 Mesh::Mesh(dim_t dim_world, NodeCoordList nodes, EdgeList edges, CellList cells)
->>>>>>> 04edd789
     : dim_world_(dim_world) {
   // Auxiliary data type for gathering information about cells adjacent to an
   // edge
@@ -242,15 +200,9 @@
     // Node indices of endpoints: the KEY
     std::array<size_type, 2> end_nodes(e.first);
     EndpointIndexPair e_endpoint_idx(end_nodes[0], end_nodes[1]);
-<<<<<<< HEAD
-    LF_ASSERT_MSG((end_nodes[0] < no_of_nodes) && (end_nodes[1] < no_of_nodes),
-		  "Illegal edge node numbers " << end_nodes[0] << ", "
-		  << end_nodes[1]);
-=======
     LF_ASSERT_MSG(
         (end_nodes[0] < no_of_nodes) && (end_nodes[1] < no_of_nodes),
         "Illegal edge node numbers " << end_nodes[0] << ", " << end_nodes[1]);
->>>>>>> 04edd789
     if (output_ctrl_ > 0) {
       std::cout << "Register edge: " << end_nodes[0] << " <-> " << end_nodes[1]
                 << std::endl;
@@ -258,11 +210,7 @@
     // Store provided geometry information; information on adjacent cells
     // not yet available.
     LF_ASSERT_MSG(e.second != nullptr,
-<<<<<<< HEAD
-		  "Edge " << edge_index << ": missing geometry!");
-=======
                   "Edge " << edge_index << ": missing geometry!");
->>>>>>> 04edd789
     AdjCellsList empty_cells_list{};
     EdgeData edge_data(std::move(e.second), empty_cells_list, edge_index);
     EdgeMap::value_type edge_info =
@@ -272,18 +220,6 @@
     LF_ASSERT_MSG(insert_status.second,
                   "Duplicate edge " << end_nodes[0] << " <-> " << end_nodes[1]);
 
-<<<<<<< HEAD
-    // If one of the endpoints of a edge does not have a geometry, supply it with
-    // one inherited from the edge.
-    for (int j=0; j < 2; ++j) {
-      if (nodes[end_nodes[j]] == nullptr) {
-	// if no geometry for node exists request geomtry for an endpoint of the edge
-	// Note: endpoints are entities of relative co-dimension 1
-	nodes[end_nodes[j]] = std::move(e.second->SubGeometry(1,j));
-      }
-    }
-    
-=======
     // If one of the endpoints of a edge does not have a geometry, supply it
     // with one inherited from the edge.
     for (int j = 0; j < 2; ++j) {
@@ -294,7 +230,6 @@
       }
     }
 
->>>>>>> 04edd789
     edge_index++;
   }  // end loop over predefined edges
   // ======================================================================
@@ -373,17 +308,6 @@
     }
 
     // If the cell has a geometry, it can be used to generate the
-<<<<<<< HEAD
-    // geometry for its vertices through the SubGeometry() method of Geometry objects
-    if (cell_geometry != nullptr) {
-      for (int j=0; j < no_of_vertices; ++j) {
-	if (nodes[cell_node_list[j]] == nullptr) {
-	  // if no geometry for node exists request geomtry for an vertex from the cell
-	  // Note: vertices are entities of relative co-dimension 2
-	  nodes[cell_node_list[j]] = std::move(cell_geometry->SubGeometry(2,j));
-	}}} 
-    
-=======
     // geometry for its vertices through the SubGeometry() method of Geometry
     // objects
     if (cell_geometry != nullptr) {
@@ -397,7 +321,6 @@
       }
     }
 
->>>>>>> 04edd789
     //  A variant:
     //    There may be cells without a specified geometry.
     //    In case an edge is not equipped with a geometry and not
@@ -425,7 +348,7 @@
       // Store number of cell and the local index j of the edge
       AdjCellInfo edge_cell_info(cell_index, j);
       // Check whether edge exists already
-      EdgeMap::iterator edge_ptr = edge_map.find(c_edge_vertex_indices);
+      auto edge_ptr = edge_map.find(c_edge_vertex_indices);
       if (edge_ptr == edge_map.end()) {
         // Inherit geometry of edge from adjacent cell
         GeometryPtr edge_geo_ptr;
@@ -440,27 +363,12 @@
         LF_ASSERT_MSG(insert_status.second, "Duplicate not found earlier!");
         edge_ptr = insert_status.first;  // pointer to newly inserted edge
       } else {
-<<<<<<< HEAD
-	// Here *edge_ptr is a valid std::pair<EndpointIndexPair,EdgeData>
-	
-=======
         // Here *edge_ptr is a valid std::pair<EndpointIndexPair,EdgeData>
 
->>>>>>> 04edd789
         // Store information about neighboring cell
         AdjCellsList &edge_adj_cellslist((edge_ptr->second).adj_cells_list);
         edge_adj_cellslist.push_back(edge_cell_info);
         // Check, if the edge possesses geometry information
-<<<<<<< HEAD
-	GeometryPtr &edge_supplied_geo_uptr((*edge_ptr).second.geo_uptr);
-	if (edge_supplied_geo_uptr == nullptr) {
-	  // Edge does not know its geometry yet. Try to obtain it from the
-	  // cell
-	  if (cell_geometry) {
-	    edge_supplied_geo_uptr = std::move(cell_geometry->SubGeometry(1, j));
-	  }
-	}
-=======
         GeometryPtr &edge_supplied_geo_uptr((*edge_ptr).second.geo_uptr);
         if (edge_supplied_geo_uptr == nullptr) {
           // Edge does not know its geometry yet. Try to obtain it from the
@@ -470,7 +378,6 @@
                 std::move(cell_geometry->SubGeometry(1, j));
           }
         }
->>>>>>> 04edd789
       }
       // At this point edge_ptr points to the map entry for the current edge
     }  // end of loop over edges
@@ -542,28 +449,6 @@
     node_index++;
   }
 
-<<<<<<< HEAD
-  // ======================================================================
-  // NEXT STEP : Set up and fill array of nodes: points_
-  // In the beginning initialize vector of vertices and do not touch it anymore
-  // Initialize vector for Node entities of size `no_of_nodes`
-  points_.reserve(no_of_nodes);
-
-  size_type node_index = 0;
-  for (hybrid2dp::Mesh::GeometryPtr &pt_geo_ptr : nodes) {
-    // OLD VERSION. In the new version the geomtry of a point is passed in 'nodes'
-    // const Eigen::VectorXd &node_coordinates(v);
-    // GeometryPtr point_geo = std::make_unique<geometry::Point>(node_coordinates);
-    if (output_ctrl_ > 10) {
-      std::cout << "-> Adding node " << node_index << " at "
-                << (pt_geo_ptr->Global(Eigen::Matrix<double,0,1>())).transpose() << std::endl;
-    }
-    points_.emplace_back(node_index, std::move(pt_geo_ptr));
-    node_index++;
-  }
-
-=======
->>>>>>> 04edd789
   // Run through the entire associative container for edges
   // and build edge Entities
   // This is the length to be reserved for the edge vector
@@ -806,13 +691,8 @@
 
   // Order the cells according to their indices!
   // First  fill the array with NIL pointers
-<<<<<<< HEAD
-  entity_pointers_[0] = std::move(std::vector<const mesh::Entity*>
-				   (trias_.size() + quads_.size(),nullptr));
-=======
   entity_pointers_[0] = std::move(std::vector<const mesh::Entity *>(
       trias_.size() + quads_.size(), nullptr));
->>>>>>> 04edd789
   size_type cell_ptr_cnt = 0;
 
   // First retrieve pointers to triangular cells
@@ -820,38 +700,22 @@
     // Fetch index of a triangle  by a non-virtual call to Index()
     const glb_idx_t cell_index = lf::mesh::hybrid2dp::Mesh::Index(trias_[j]);
     LF_ASSERT_MSG(cell_index < entity_pointers_[0].size(),
-<<<<<<< HEAD
-		  "Cell index out of range");
-    // This index must be unique !
-    LF_ASSERT_MSG(entity_pointers_[0][cell_index] == nullptr,
-		  "Cell index " << cell_index << " occurs twice!");
-    entity_pointers_[0][cell_index] = &(trias_[j]);
-  } // end loop over triangles
-=======
                   "Cell index out of range");
     // This index must be unique !
     LF_ASSERT_MSG(entity_pointers_[0][cell_index] == nullptr,
                   "Cell index " << cell_index << " occurs twice!");
     entity_pointers_[0][cell_index] = &(trias_[j]);
   }  // end loop over triangles
->>>>>>> 04edd789
 
   // Second deal with the quadrilateral cells
   for (int j = 0; j < quads_.size(); j++, cell_ptr_cnt++) {
     // Fetch index of a quadrilateral by a non-virtual call to Index()
     const glb_idx_t cell_index = lf::mesh::hybrid2dp::Mesh::Index(quads_[j]);
     LF_ASSERT_MSG(cell_index < entity_pointers_[0].size(),
-<<<<<<< HEAD
-		  "Cell index out of range");
-    // This index must be unique !
-    LF_ASSERT_MSG(entity_pointers_[0][cell_index] == nullptr,
-		  "Cell index " << cell_index << " occurs twice!");
-=======
                   "Cell index out of range");
     // This index must be unique !
     LF_ASSERT_MSG(entity_pointers_[0][cell_index] == nullptr,
                   "Cell index " << cell_index << " occurs twice!");
->>>>>>> 04edd789
     entity_pointers_[0][cell_index] = &(quads_[j]);
   }
   LF_VERIFY_MSG(cell_ptr_cnt == entity_pointers_[0].size(),
@@ -859,35 +723,16 @@
 
   // Next the edges and nodes
 
-<<<<<<< HEAD
-  entity_pointers_[1] = std::move(std::vector<const mesh::Entity*>
-				  (segments_.size(),nullptr));
-  entity_pointers_[2] = std::move(std::vector<const mesh::Entity*>
-				  (points_.size(),nullptr));
-  
-=======
   entity_pointers_[1] =
       std::move(std::vector<const mesh::Entity *>(segments_.size(), nullptr));
   entity_pointers_[2] =
       std::move(std::vector<const mesh::Entity *>(points_.size(), nullptr));
 
->>>>>>> 04edd789
   for (dim_t codim = 1; codim <= 2; codim++) {
     // Loop over all entities of codimenson codim
     for (const Entity &e : lf::mesh::hybrid2dp::Mesh::Entities(codim)) {
       const glb_idx_t entity_index = lf::mesh::hybrid2dp::Mesh::Index(e);
       LF_ASSERT_MSG(entity_index < entity_pointers_[codim].size(),
-<<<<<<< HEAD
-		    "Entity(" << codim << ") index out of range");
-      // This index must be unique !
-      LF_ASSERT_MSG(entity_pointers_[codim][entity_index] == nullptr,
-		    "Entity(" << codim << ") index " << entity_index << " occurs twice!");
-      entity_pointers_[codim][entity_index] = (const mesh::Entity *)&e;
-    } // loop over entities
-  } // loop over codim's
-  
-} // end of constructor
-=======
                     "Entity(" << codim << ") index out of range");
       // This index must be unique !
       LF_ASSERT_MSG(
@@ -899,6 +744,5 @@
   }    // loop over codim's
 
 }  // end of constructor
->>>>>>> 04edd789
 
 }  // namespace lf::mesh::hybrid2dp