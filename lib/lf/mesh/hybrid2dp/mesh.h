/**
 * @file
 * @brief Declares the Hybrid2dP Mesh class
 * @author Raffael Casagrande
 * @date   2018-06-22 03:47:33
 * @copyright MIT License
 */

#ifndef __62731052ee4a4a2d9f256c2caac43835
#define __62731052ee4a4a2d9f256c2caac43835

#include <lf/base/static_vars.h>
#include <lf/mesh/mesh.h>
#include "lf/mesh/utils/print_info.h"
#include "point.h"
#include "quad.h"
#include "segment.h"
#include "triangle.h"

namespace lf::mesh::hybrid2dp {

<<<<<<< HEAD
  using size_type = lf::base::size_type;
  using dim_t = lf::base::dim_t;
  using sub_idx_t = lf::base::sub_idx_t;
  using glb_idx_t = lf::base::glb_idx_t;
  const unsigned int idx_nil = lf::base::idx_nil;
=======
using size_type = lf::base::size_type;
using dim_t = lf::base::dim_t;
using sub_idx_t = lf::base::sub_idx_t;
using glb_idx_t = lf::base::glb_idx_t;
const unsigned int idx_nil = lf::base::kIdxNil;
>>>>>>> 04edd789

class MeshFactory;

/** @brief Basis 2D mesh type compliant with abstract mesh interface
 *
 */
class Mesh : public mesh::Mesh {
 public:
  char DimMesh() const override { return 2; }
  char DimWorld() const override { return dim_world_; }

  base::ForwardRange<const mesh::Entity> Entities(char codim) const override;
  size_type Size(char codim) const override;
  size_type Index(const Entity& e) const override;
<<<<<<< HEAD
  const mesh::Entity *EntityByIndex(dim_t codim,glb_idx_t index) const override;
=======
  const mesh::Entity* EntityByIndex(dim_t codim,
                                    glb_idx_t index) const override;
>>>>>>> 04edd789
  bool Contains(const mesh::Entity& e) const override;

 private:
  dim_t dim_world_{};
  /** @brief array of 0-dimensional entity object of co-dimension 2 */
  std::vector<hybrid2dp::Point> points_;
  /** @brief array of 1-dimensional entity object of co-dimension 1 */
  std::vector<hybrid2dp::Segment> segments_;
  /** @brief array of triangular cell objects, oo-dimension 0 */
  std::vector<hybrid2dp::Triangle> trias_;
  /** @brief array of quadrilateral cell objects, oo-dimension 0 */
  std::vector<hybrid2dp::Quadrilateral> quads_;
<<<<<<< HEAD
  /** @brief Auxliary array of cell (co-dim ==0 entities) pointers 
   *
   * This array serves two purposes. It facilitates the construction
   * of a range covering all the cells. It is also required to retrieving
   * the entity of a specific codimension belonging to an index. 
   */
  std::array<std::vector<const mesh::Entity*>,3> entity_pointers_;
=======
  /** @brief Auxliary array of cell (co-dim ==0 entities) pointers
   *
   * This array serves two purposes. It facilitates the construction
   * of a range covering all the cells. It is also required to retrieving
   * the entity of a specific codimension belonging to an index.
   */
  std::array<std::vector<const mesh::Entity*>, 3> entity_pointers_;
>>>>>>> 04edd789

  /** @brief Data types for passing information about mesh intities */
  using GeometryPtr = std::unique_ptr<geometry::Geometry>;
  using NodeCoordList = std::vector<GeometryPtr>;
  using EdgeList =
      std::vector<std::pair<std::array<size_type, 2>, GeometryPtr>>;
  using CellList =
      std::vector<std::pair<std::array<size_type, 4>, GeometryPtr>>;

  /**
   * @brief Construction of mesh from information gathered in a MeshFactory
   * @param dim_world Dimension of the ambient space.
   * @param nodes sequential container of node coordinates
   * @param edges sequential container of pairs of
                  (i) vectors of indices of the nodes of an edge
                  (ii) pointers to the geometry object describing an edge
   * @param cells sequential container of pairs of
                  (i) vectors of indices of the nodes of a cell
                  (ii) pointers to the geometry object for the cell
   * @return TBD
   * @note the position of node information the `nodes` array and of cell
   *        information in the `cells` array, respectively,
   *        determines the interpretation of the index numbers,
   *        that is the n-th node in the container has index n-1.
   *
   */
<<<<<<< HEAD
  Mesh(dim_t dim_world,NodeCoordList& nodes, EdgeList edges,
       CellList cells);
=======
  Mesh(dim_t dim_world, NodeCoordList nodes, EdgeList edges, CellList cells);
>>>>>>> 04edd789

  friend class MeshFactory;

 public:
  /** @brief Diagnostics control variable */
  static int output_ctrl_;
};

<<<<<<< HEAD

=======
>>>>>>> 04edd789
/**
 * @brief Operator overload to print a `Mesh` to a stream, such as `std::cout`
 * @param stream The stream to which this function should output
 * @param mesh The mesh to write to `stream`.
 * @return The stream itself.
 *
 */
<<<<<<< HEAD
inline std::ostream& operator<<(std::ostream& stream, const Mesh& mesh){
    //stream << "mesh object";
    //utils::PrintInfo(mesh, stream);
=======
inline std::ostream& operator<<(std::ostream& stream, const Mesh& /*mesh*/) {
  // stream << "mesh object";
  // utils::PrintInfo(mesh, stream);
  return stream;
>>>>>>> 04edd789
}

}  // namespace lf::mesh::hybrid2dp

#endif  // __62731052ee4a4a2d9f256c2caac43835<|MERGE_RESOLUTION|>--- conflicted
+++ resolved
@@ -19,19 +19,11 @@
 
 namespace lf::mesh::hybrid2dp {
 
-<<<<<<< HEAD
-  using size_type = lf::base::size_type;
-  using dim_t = lf::base::dim_t;
-  using sub_idx_t = lf::base::sub_idx_t;
-  using glb_idx_t = lf::base::glb_idx_t;
-  const unsigned int idx_nil = lf::base::idx_nil;
-=======
 using size_type = lf::base::size_type;
 using dim_t = lf::base::dim_t;
 using sub_idx_t = lf::base::sub_idx_t;
 using glb_idx_t = lf::base::glb_idx_t;
 const unsigned int idx_nil = lf::base::kIdxNil;
->>>>>>> 04edd789
 
 class MeshFactory;
 
@@ -46,12 +38,8 @@
   base::ForwardRange<const mesh::Entity> Entities(char codim) const override;
   size_type Size(char codim) const override;
   size_type Index(const Entity& e) const override;
-<<<<<<< HEAD
-  const mesh::Entity *EntityByIndex(dim_t codim,glb_idx_t index) const override;
-=======
   const mesh::Entity* EntityByIndex(dim_t codim,
                                     glb_idx_t index) const override;
->>>>>>> 04edd789
   bool Contains(const mesh::Entity& e) const override;
 
  private:
@@ -64,15 +52,6 @@
   std::vector<hybrid2dp::Triangle> trias_;
   /** @brief array of quadrilateral cell objects, oo-dimension 0 */
   std::vector<hybrid2dp::Quadrilateral> quads_;
-<<<<<<< HEAD
-  /** @brief Auxliary array of cell (co-dim ==0 entities) pointers 
-   *
-   * This array serves two purposes. It facilitates the construction
-   * of a range covering all the cells. It is also required to retrieving
-   * the entity of a specific codimension belonging to an index. 
-   */
-  std::array<std::vector<const mesh::Entity*>,3> entity_pointers_;
-=======
   /** @brief Auxliary array of cell (co-dim ==0 entities) pointers
    *
    * This array serves two purposes. It facilitates the construction
@@ -80,7 +59,6 @@
    * the entity of a specific codimension belonging to an index.
    */
   std::array<std::vector<const mesh::Entity*>, 3> entity_pointers_;
->>>>>>> 04edd789
 
   /** @brief Data types for passing information about mesh intities */
   using GeometryPtr = std::unique_ptr<geometry::Geometry>;
@@ -107,12 +85,7 @@
    *        that is the n-th node in the container has index n-1.
    *
    */
-<<<<<<< HEAD
-  Mesh(dim_t dim_world,NodeCoordList& nodes, EdgeList edges,
-       CellList cells);
-=======
   Mesh(dim_t dim_world, NodeCoordList nodes, EdgeList edges, CellList cells);
->>>>>>> 04edd789
 
   friend class MeshFactory;
 
@@ -121,10 +94,6 @@
   static int output_ctrl_;
 };
 
-<<<<<<< HEAD
-
-=======
->>>>>>> 04edd789
 /**
  * @brief Operator overload to print a `Mesh` to a stream, such as `std::cout`
  * @param stream The stream to which this function should output
@@ -132,16 +101,10 @@
  * @return The stream itself.
  *
  */
-<<<<<<< HEAD
-inline std::ostream& operator<<(std::ostream& stream, const Mesh& mesh){
-    //stream << "mesh object";
-    //utils::PrintInfo(mesh, stream);
-=======
 inline std::ostream& operator<<(std::ostream& stream, const Mesh& /*mesh*/) {
   // stream << "mesh object";
   // utils::PrintInfo(mesh, stream);
   return stream;
->>>>>>> 04edd789
 }
 
 }  // namespace lf::mesh::hybrid2dp
