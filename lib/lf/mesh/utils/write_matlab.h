--- conflicted
+++ resolved
@@ -21,13 +21,8 @@
  * - _x_ the x-coordinates of the nodes if the affine triangular mesh
  * - _y_ the y-coordinates of the nodes if the affine triangular mesh
  * - _TRI_ an N x 4 -matrix whose rows contain the indices of the nodes
-<<<<<<< HEAD
- *   of every triangle of the mesh in positions 1-3, the triangle index in 
- *   position 4.    
-=======
  *   of every triangle of the mesh in positions 1-3, the triangle index in
  *   position 4.
->>>>>>> 04edd789
  * - _QUAD_ an N x 5 -matrix; each row contains the node indices of a quad as
  *    first four entries, and the cell index as last entry.
  * - _EDS_ an Mx2 - matrix containing the indices of the endpoints of
