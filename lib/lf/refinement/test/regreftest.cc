--- conflicted
+++ resolved
@@ -22,7 +22,7 @@
   // Build mesh hierarchy
   std::shared_ptr<lf::mesh::hybrid2dp::MeshFactory> mesh_factory_ptr =
       std::make_shared<lf::mesh::hybrid2dp::MeshFactory>(2);
-  lf::refinement::MeshHierarchy multi_mesh(mesh_p, *mesh_factory_ptr);
+  lf::refinement::MeshHierarchy multi_mesh(mesh_p, mesh_factory_ptr);
 
   std::cout << "RegRefTEST: Regular refinement" << std::endl;
   multi_mesh.RefineRegular();
@@ -61,12 +61,12 @@
   // Build mesh hierarchy
   std::shared_ptr<lf::mesh::hybrid2dp::MeshFactory> mesh_factory_ptr =
       std::make_shared<lf::mesh::hybrid2dp::MeshFactory>(2);
-  lf::refinement::MeshHierarchy multi_mesh(mesh_p, *mesh_factory_ptr);
+  lf::refinement::MeshHierarchy multi_mesh(mesh_p, mesh_factory_ptr);
 
   multi_mesh.RefineRegular(lf::refinement::RefPat::rp_barycentric);
 
   std::shared_ptr<const mesh::Mesh> fine_mesh_ptr = multi_mesh.getMesh(1);
-  auto &fine_mesh = *fine_mesh_ptr;
+  const lf::mesh::Mesh &fine_mesh = *fine_mesh_ptr;
   std::cout << "Checking mesh completeness" << std::endl;
   lf::mesh::test_utils::checkMeshCompleteness(fine_mesh);
 
@@ -102,7 +102,7 @@
   // Build mesh hierarchy
   std::shared_ptr<lf::mesh::hybrid2dp::MeshFactory> mesh_factory_ptr =
       std::make_shared<lf::mesh::hybrid2dp::MeshFactory>(2);
-  lf::refinement::MeshHierarchy multi_mesh(mesh_p, *mesh_factory_ptr);
+  lf::refinement::MeshHierarchy multi_mesh(mesh_p, mesh_factory_ptr);
 
   // Mark all edges
   std::function<bool(const lf::mesh::Mesh &, const lf::mesh::Entity &)> marker =
@@ -157,7 +157,7 @@
   // Build mesh hierarchy
   std::shared_ptr<lf::mesh::hybrid2dp::MeshFactory> mesh_factory_ptr =
       std::make_shared<lf::mesh::hybrid2dp::MeshFactory>(2);
-  lf::refinement::MeshHierarchy multi_mesh(mesh_p, *mesh_factory_ptr);
+  lf::refinement::MeshHierarchy multi_mesh(mesh_p, mesh_factory_ptr);
 
   // Mark all edges
   std::function<bool(const lf::mesh::Mesh &, const lf::mesh::Entity &edge)>
@@ -254,7 +254,7 @@
   // Build mesh hierarchy
   std::shared_ptr<lf::mesh::hybrid2dp::MeshFactory> mesh_factory_ptr =
       std::make_shared<lf::mesh::hybrid2dp::MeshFactory>(2);
-  lf::refinement::MeshHierarchy multi_mesh(mesh_p, *mesh_factory_ptr);
+  lf::refinement::MeshHierarchy multi_mesh(mesh_p, mesh_factory_ptr);
 
   // Mark edges whose midpoints are located in a certain region
   std::function<bool(const lf::mesh::Mesh &, const lf::mesh::Entity &edge)>
@@ -275,14 +275,9 @@
     std::cout << "#### Refining mesh locally" << std::endl;
     multi_mesh.RefineMarked();
 
-<<<<<<< HEAD
-    const size_type n_levels = multi_mesh.numLevels();
+    const size_type n_levels = multi_mesh.NumLevels();
     std::shared_ptr<const mesh::Mesh> mesh_ptr = multi_mesh.getMesh(n_levels - 1);
     const lf::mesh::Mesh &mesh = *mesh_ptr;
-=======
-    const size_type n_levels = multi_mesh.NumLevels();
-    const lf::mesh::Mesh &mesh(multi_mesh.getMesh(n_levels - 1));
->>>>>>> 1f9b537b
     std::cout << "#### Mesh on level " << n_levels - 1 << ": " << mesh.Size(2)
               << " nodes, " << mesh.Size(1) << " nodes, " << mesh.Size(0)
               << " cells," << std::endl;
@@ -322,7 +317,7 @@
   // Build mesh hierarchy
   std::shared_ptr<lf::mesh::hybrid2dp::MeshFactory> mesh_factory_ptr =
       std::make_shared<lf::mesh::hybrid2dp::MeshFactory>(2);
-  lf::refinement::MeshHierarchy multi_mesh(mesh_p, *mesh_factory_ptr);
+  lf::refinement::MeshHierarchy multi_mesh(mesh_p, mesh_factory_ptr);
 
   // Mark edges whose midpoints are located in a certain region
   std::function<bool(const lf::mesh::Mesh &, const lf::mesh::Entity &edge)>
