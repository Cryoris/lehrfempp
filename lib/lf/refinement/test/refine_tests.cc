--- conflicted
+++ resolved
@@ -8,7 +8,6 @@
 
 namespace lf::refinement::test {
 
-<<<<<<< HEAD
   using lt_polys_t =
     std::vector<Eigen::Matrix<int, Eigen::Dynamic, Eigen::Dynamic>>;
 
@@ -60,63 +59,9 @@
         TwiceArea2DLatticePolygon(lt_poly.block(0, 1, 2, n_vertices - 1));
       return area_triangle + area_remainder;
     }
-=======
-using lt_polys_t =
-    std::vector<Eigen::Matrix<int, Eigen::Dynamic, Eigen::Dynamic>>;
+    return 0;
+  }
 
-// Output of lattice polygons
-void PrintLatticePolygons(const lt_polys_t &polygons);
-
-void PrintLatticePolygons(std::ostream &o, const lt_polys_t &polygons) {
-  int n_poly = polygons.size();
-  if (n_poly > 0) {
-    int dim = polygons[0].rows();
-    if (dim > 0) {
-      o << n_poly << " polygons in dimension " << dim << std::endl;
-      for (int l = 0; l < n_poly; l++) {
-        LF_VERIFY_MSG(polygons[l].rows() == dim,
-                      "Polygon " << l << " dimension mismatch: " << dim
-                                 << " <-> " << polygons[l].rows());
-        o << "\t polygon " << l << ": " << std::endl
-          << polygons[l] << std::endl;
-      }
-    } else
-      o << "Point polygon";
-  } else
-    o << "Empty polygon";
-}
-
-std::ostream &operator<<(std::ostream &o, const lt_polys_t &polygons) {
-  PrintLatticePolygons(o, polygons);
-  return o;
-}
-
-// Computes the area of a _convex_ integer lattice polygon
-//  template<typename INTEGERMATRIX>
-using INTEGERMATRIX = Eigen::MatrixXi;
-unsigned int TwiceArea2DLatticePolygon(const INTEGERMATRIX &lt_poly) {
-  LF_VERIFY_MSG(lt_poly.rows() == 2, "Only available in dimension 2");
-  int n_vertices = lt_poly.cols();
-  if (n_vertices < 3)
->>>>>>> 5df67c2f
-    return 0;
-  else if (n_vertices == 3) {
-    // Determinant area formula for triangles
-    Eigen::Vector2i d1((lt_poly.col(1) - lt_poly.col(0)));
-    Eigen::Vector2i d2((lt_poly.col(2) - lt_poly.col(0)));
-    return std::abs((int)(d1(0) * d2(1) - d1(1) * d2(0)));
-  } else {
-    // recursion: split off a triangle
-    unsigned int area_triangle =
-        TwiceArea2DLatticePolygon(lt_poly.template block<2, 3>(0, 0));
-    unsigned int area_remainder =
-        TwiceArea2DLatticePolygon(lt_poly.block(0, 1, 2, n_vertices - 1));
-    return area_triangle + area_remainder;
-  }
-  return 0;
-}
-
-<<<<<<< HEAD
   // Summing 2x area of several polygons
   unsigned int SumTwiceAreaPolygons(const lt_polys_t &polygons) {
     int n_poly = polygons.size();
@@ -128,22 +73,8 @@
       return area_sum;
     }
     return 0;
-=======
-// Summing 2x area of several polygons
-unsigned int SumTwiceAreaPolygons(const lt_polys_t &polygons) {
-  int n_poly = polygons.size();
-  if (n_poly > 0) {
-    unsigned int area_sum = 0;
-    for (int l = 0; l < n_poly; l++) {
-      area_sum += TwiceArea2DLatticePolygon(polygons[l]);
-    }
-    return area_sum;
->>>>>>> 5df67c2f
   }
-  return 0;
-}
 
-<<<<<<< HEAD
   // Test of topological refinement of a triangle
   TEST(TopRefTest, TopSegRef) {
     // Set up refinement pattern
@@ -156,53 +87,8 @@
 	      << "): " << rp_copy.ChildPolygons(0) << std::endl;
     std::cout << "SPLIT(N=" << rp_copy.LatticeConst()
 	      << "): " << rp_split.ChildPolygons(0) << std::endl;
-=======
-// Test of topological refinement of a triangle
-TEST(TopRefTest, SegRef) {
-  // Set up refinement pattern
-  Hybrid2DRefinementPattern rp_copy(lf::base::RefEl::kSegment(),
-                                    RefPat::rp_copy);
-  Hybrid2DRefinementPattern rp_split(lf::base::RefEl::kSegment(),
-                                     RefPat::rp_split);
+  }
 
-  std::cout << "COPY(N=" << rp_copy.LatticeConst()
-            << "): " << rp_copy.ChildPolygons() << std::endl;
-  std::cout << "SPLIT(N=" << rp_copy.LatticeConst()
-            << "): " << rp_split.ChildPolygons() << std::endl;
-}
-
-TEST(TopRefTest, TriaRef) {
-  // Copy "refinement"
-  {
-    Hybrid2DRefinementPattern rp(lf::base::RefEl::kTria(), RefPat::rp_copy);
-    lt_polys_t child_polygons(rp.ChildPolygons());
-    std::cout << "COPY: " << child_polygons << std::endl;
-    std::cout << "Area = " << SumTwiceAreaPolygons(child_polygons) << std::endl;
-  }
-  // Bisection refinement
-  for (int anchor = 0; anchor < 3; anchor++) {
-    Hybrid2DRefinementPattern rp(lf::base::RefEl::kTria(), RefPat::rp_bisect,
-                                 anchor);
-    lt_polys_t child_polygons(rp.ChildPolygons());
-    std::cout << "BISECT(anchor = " << anchor << ") : " << child_polygons
-              << std::endl;
-    std::cout << "Area = " << SumTwiceAreaPolygons(child_polygons) << std::endl;
->>>>>>> 5df67c2f
-  }
-  // Trisection refinement
-  for (int anchor = 0; anchor < 3; anchor++) {
-    Hybrid2DRefinementPattern rp1(lf::base::RefEl::kTria(), RefPat::rp_trisect,
-                                  anchor);
-    Hybrid2DRefinementPattern rp2(lf::base::RefEl::kTria(),
-                                  RefPat::rp_trisect_left, anchor);
-    lt_polys_t child_polygons1(rp1.ChildPolygons());
-    lt_polys_t child_polygons2(rp2.ChildPolygons());
-    std::cout << "TRISECT(anchor=" << anchor << ") : " << child_polygons1
-              << std::endl;
-    std::cout << "Area = " << SumTwiceAreaPolygons(child_polygons1)
-              << std::endl;
-
-<<<<<<< HEAD
   TEST(TopRefTest,TopTriaRef) {
     // Copy "refinement"
     {
@@ -255,40 +141,8 @@
       std::cout << "BARYCENTRIC: " << child_polygons << std::endl;
       std::cout << "Area = " << SumTwiceAreaPolygons(child_polygons) << std::endl;
     }
-=======
-    std::cout << "TRISECT_LEFT(anchor=" << anchor << ") : " << child_polygons2
-              << std::endl;
-    std::cout << "Area = " << SumTwiceAreaPolygons(child_polygons2)
-              << std::endl;
   }
-  // Splitting into four triangles
-  for (int anchor = 0; anchor < 3; anchor++) {
-    Hybrid2DRefinementPattern rp(lf::base::RefEl::kTria(), RefPat::rp_quadsect,
-                                 anchor);
-    lt_polys_t child_polygons(rp.ChildPolygons());
-    std::cout << "QUADSECT(anchor=" << anchor << ") : " << child_polygons
-              << std::endl;
-    std::cout << "Area = " << SumTwiceAreaPolygons(child_polygons) << std::endl;
-  }
-  // Regular refinement
-  {
-    Hybrid2DRefinementPattern rp(lf::base::RefEl::kTria(), RefPat::rp_regular);
-    lt_polys_t child_polygons(rp.ChildPolygons());
-    std::cout << "REGULAR: " << child_polygons << std::endl;
-    std::cout << "Area = " << SumTwiceAreaPolygons(child_polygons) << std::endl;
-  }
-  // Bayrcentric refinement
-  {
-    Hybrid2DRefinementPattern rp(lf::base::RefEl::kTria(),
-                                 RefPat::rp_barycentric);
-    lt_polys_t child_polygons(rp.ChildPolygons());
-    std::cout << "BARYCENTRIC: " << child_polygons << std::endl;
-    std::cout << "Area = " << SumTwiceAreaPolygons(child_polygons) << std::endl;
->>>>>>> 5df67c2f
-  }
-}
-
-<<<<<<< HEAD
+ 
   TEST(TopRefTest,TopQuadRef) {
     // Check the various refinements
     {
@@ -333,54 +187,4 @@
     }
   }
    
-=======
-TEST(TopRefTest, QuadRef) {
-  // Check the various refinements
-  {
-    Hybrid2DRefinementPattern rp(lf::base::RefEl::kQuad(), RefPat::rp_copy);
-    lt_polys_t child_polygons(rp.ChildPolygons());
-    std::cout << "COPY: " << child_polygons << std::endl;
-    std::cout << "Area = " << SumTwiceAreaPolygons(child_polygons) << std::endl;
-  }
-  for (int anchor = 0; anchor < 4; anchor++) {
-    Hybrid2DRefinementPattern rp(lf::base::RefEl::kQuad(), RefPat::rp_trisect,
-                                 anchor);
-    lt_polys_t child_polygons(rp.ChildPolygons());
-    std::cout << "TRISECT(anchor=" << anchor << ") : " << child_polygons
-              << std::endl;
-    std::cout << "Area = " << SumTwiceAreaPolygons(child_polygons) << std::endl;
-  }
-  for (int anchor = 0; anchor < 4; anchor++) {
-    Hybrid2DRefinementPattern rp(lf::base::RefEl::kQuad(), RefPat::rp_quadsect,
-                                 anchor);
-    lt_polys_t child_polygons(rp.ChildPolygons());
-    std::cout << "QUADSECT(anchor=" << anchor << ") : " << child_polygons
-              << std::endl;
-    std::cout << "Area = " << SumTwiceAreaPolygons(child_polygons) << std::endl;
-  }
-  for (int anchor = 0; anchor < 4; anchor++) {
-    Hybrid2DRefinementPattern rp(lf::base::RefEl::kQuad(), RefPat::rp_split,
-                                 anchor);
-    lt_polys_t child_polygons(rp.ChildPolygons());
-    std::cout << "Split(anchor=" << anchor << ") : " << child_polygons
-              << std::endl;
-    std::cout << "Area = " << SumTwiceAreaPolygons(child_polygons) << std::endl;
-  }
-  for (int anchor = 0; anchor < 4; anchor++) {
-    Hybrid2DRefinementPattern rp(lf::base::RefEl::kQuad(), RefPat::rp_threeedge,
-                                 anchor);
-    lt_polys_t child_polygons(rp.ChildPolygons());
-    std::cout << "THREEEDGE(anchor=" << anchor << ") : " << child_polygons
-              << std::endl;
-    std::cout << "Area = " << SumTwiceAreaPolygons(child_polygons) << std::endl;
-  }
-  {
-    Hybrid2DRefinementPattern rp(lf::base::RefEl::kQuad(), RefPat::rp_regular);
-    lt_polys_t child_polygons(rp.ChildPolygons());
-    std::cout << "BARYCENTRIC: " << child_polygons << std::endl;
-    std::cout << "Area = " << SumTwiceAreaPolygons(child_polygons) << std::endl;
-  }
-}
-
->>>>>>> 5df67c2f
 }  // namespace lf::refinement::test