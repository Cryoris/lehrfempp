

#include <gtest/gtest.h>
#include <lf/base/base.h>

using namespace lf::base;

namespace lf::base::test {
TEST(RefEl, dimensionCorrect) {
  EXPECT_EQ(RefEl::kPoint().Dimension(), 0);
  EXPECT_EQ(RefEl::kSegment().Dimension(), 1);
  EXPECT_EQ(RefEl::kTria().Dimension(), 2);
  EXPECT_EQ(RefEl::kQuad().Dimension(), 2);
}

// Added ---------------------
<<<<<<< HEAD
TEST(RefEl, numberOfNodesCorrect){
    EXPECT_EQ(RefEl::kPoint().NumNodes(), 1);
    EXPECT_EQ(RefEl::kSegment().NumNodes(), 2);
    EXPECT_EQ(RefEl::kTria().NumNodes(), 3);
    EXPECT_EQ(RefEl::kQuad().NumNodes(), 4);

}

TEST(RefEl, numSubEntitiesCorrect){
    EXPECT_EQ(RefEl::kSegment().NumSubEntities(1), 2); // Points for segment
    EXPECT_EQ(RefEl::kTria().NumSubEntities(1), 3); // Segments for triangle
    EXPECT_EQ(RefEl::kTria().NumSubEntities(2), 3); // Points for triangle
    EXPECT_EQ(RefEl::kQuad().NumSubEntities(1), 4); // Segments for quadrilateral
    EXPECT_EQ(RefEl::kQuad().NumSubEntities(2), 4); // Points for quadrilateral
=======
TEST(RefEl, numberOfNodesCorrect) {
  EXPECT_EQ(RefEl::kPoint().NumNodes(), 1);
  EXPECT_EQ(RefEl::kSegment().NumNodes(), 2);
  EXPECT_EQ(RefEl::kTria().NumNodes(), 3);
  EXPECT_EQ(RefEl::kQuad().NumNodes(), 4);
}

TEST(RefEl, numSubEntitiesCorrect) {
  EXPECT_EQ(RefEl::kSegment().NumSubEntities(1), 2);  // Points for segment
  EXPECT_EQ(RefEl::kTria().NumSubEntities(1), 3);     // Segments for triangle
  EXPECT_EQ(RefEl::kTria().NumSubEntities(2), 3);     // Points for triangle
  EXPECT_EQ(RefEl::kQuad().NumSubEntities(1), 4);  // Segments for quadrilateral
  EXPECT_EQ(RefEl::kQuad().NumSubEntities(2), 4);  // Points for quadrilateral
>>>>>>> 04edd789
}

}  // namespace lf::base::test<|MERGE_RESOLUTION|>--- conflicted
+++ resolved
@@ -14,22 +14,6 @@
 }
 
 // Added ---------------------
-<<<<<<< HEAD
-TEST(RefEl, numberOfNodesCorrect){
-    EXPECT_EQ(RefEl::kPoint().NumNodes(), 1);
-    EXPECT_EQ(RefEl::kSegment().NumNodes(), 2);
-    EXPECT_EQ(RefEl::kTria().NumNodes(), 3);
-    EXPECT_EQ(RefEl::kQuad().NumNodes(), 4);
-
-}
-
-TEST(RefEl, numSubEntitiesCorrect){
-    EXPECT_EQ(RefEl::kSegment().NumSubEntities(1), 2); // Points for segment
-    EXPECT_EQ(RefEl::kTria().NumSubEntities(1), 3); // Segments for triangle
-    EXPECT_EQ(RefEl::kTria().NumSubEntities(2), 3); // Points for triangle
-    EXPECT_EQ(RefEl::kQuad().NumSubEntities(1), 4); // Segments for quadrilateral
-    EXPECT_EQ(RefEl::kQuad().NumSubEntities(2), 4); // Points for quadrilateral
-=======
 TEST(RefEl, numberOfNodesCorrect) {
   EXPECT_EQ(RefEl::kPoint().NumNodes(), 1);
   EXPECT_EQ(RefEl::kSegment().NumNodes(), 2);
@@ -43,7 +27,6 @@
   EXPECT_EQ(RefEl::kTria().NumSubEntities(2), 3);     // Points for triangle
   EXPECT_EQ(RefEl::kQuad().NumSubEntities(1), 4);  // Segments for quadrilateral
   EXPECT_EQ(RefEl::kQuad().NumSubEntities(2), 4);  // Points for quadrilateral
->>>>>>> 04edd789
 }
 
 }  // namespace lf::base::test