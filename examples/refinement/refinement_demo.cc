--- conflicted
+++ resolved
@@ -128,13 +128,9 @@
               << " cells," << std::endl;
     std::stringstream level_asc;
     level_asc << refstep;
-<<<<<<< HEAD
+
     lf::mesh::utils::writeTikZ(*mesh,std::string("refinement_mesh")+level_asc.str()+".txt", 31);
 
-=======
-    lf::mesh::utils::writeTikZ(
-        *mesh, std::string("refinement_mesh") + level_asc.str() + ".txt", 31);
->>>>>>> a50715bd
   }
 
   // Generate  MATLAB functions that provide a description of all
