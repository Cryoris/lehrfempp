cmake_minimum_required( VERSION 3.10)

include("cmake/HunterGate.cmake")

HunterGate(
    URL "https://github.com/ruslo/hunter/archive/v0.20.35.tar.gz"
    SHA1 "6e3cb4c333b76803a83c56fcbca3b0bfd9f96f27"
)

project(LehrFEMpp VERSION 1.0.0 LANGUAGES CXX)

# Check that there is no in-source build:
if("${PROJECT_SOURCE_DIR}" STREQUAL "${PROJECT_BINARY_DIR}")
   message(SEND_ERROR "In-source builds are not allowed.")
endif()

# Enable testing
enable_testing()

# Get boost
<<<<<<< HEAD
hunter_add_package(Boost COMPONENTS chrono timer system)
find_package(Boost CONFIG REQUIRED chrono timer system)
=======
hunter_add_package(Boost COMPONENTS system filesystem program_options)
find_package(Boost CONFIG REQUIRED system filesystem program_options)
>>>>>>> bb6c7fe6

# Get Eigen
hunter_add_package(Eigen)
find_package(Eigen3 CONFIG REQUIRED)

# Get Google Test
hunter_add_package(GTest)
find_package(GTest CONFIG REQUIRED)

add_subdirectory(lib)
add_subdirectory(doc/doxygen)
add_subdirectory(examples)
add_subdirectory(experiments)<|MERGE_RESOLUTION|>--- conflicted
+++ resolved
@@ -18,13 +18,11 @@
 enable_testing()
 
 # Get boost
-<<<<<<< HEAD
 hunter_add_package(Boost COMPONENTS chrono timer system)
 find_package(Boost CONFIG REQUIRED chrono timer system)
-=======
+
 hunter_add_package(Boost COMPONENTS system filesystem program_options)
 find_package(Boost CONFIG REQUIRED system filesystem program_options)
->>>>>>> bb6c7fe6
 
 # Get Eigen
 hunter_add_package(Eigen)
